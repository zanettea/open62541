--- conflicted
+++ resolved
@@ -12,11 +12,8 @@
 #include <fcntl.h>
 
 #include <signal.h>
-<<<<<<< HEAD
 #include "ua_stack_channel_manager.h"
 #include "ua_stack_session_manager.h"
-=======
->>>>>>> 61890937
 
 UA_Boolean running = UA_TRUE;
 
@@ -40,7 +37,8 @@
 	return UA_SUCCESS;
 }
 
-int main(int argc, char** argv) {
+
+int main(int argc, char** arsgv) {
 
 	/* gets called at ctrl-c */
 	signal(SIGINT, stopHandler);
@@ -49,17 +47,6 @@
 	NL_data* nl = NL_init(&NL_Description_TcpBinary, 16664);
 
 	struct timeval tv = {1, 0}; // 1 second
-<<<<<<< HEAD
+  	NL_msgLoop(nl, &tv, serverCallback, argv[0]);
 
-	SL_ChannelManager_init(6,3600000, 873, 23, &nl->endpointUrl);
-	UA_SessionManager_init(2,30000,5);
-	//UA_TL_ConnectionManager_init(10);
-   NL_msgLoop(nl, &tv, serverCallback, argv[0], &running);
-
-=======
-  	NL_msgLoop(nl, &tv, serverCallback, argv[0], &running);
-
->>>>>>> 61890937
-	printf("Shutting down after Ctrl-C.\n");
-	exit(0);
 }