--- conflicted
+++ resolved
@@ -13,77 +13,6 @@
 sudo dpkg -i *.deb
 rm *.deb
 
-<<<<<<< HEAD
-# travis caches the $LOCAL_PKG dir. If it is loaded, we don't need to reinstall the packages
-if [ "$ENV_VERSION" = "$ENV_INSTALLED" ]; then
-    echo "=== The build environment is current ==="
-    # Print version numbers
-    clang --version
-    g++ --version
-    cppcheck --version
-    valgrind --version
-    exit 0
-fi
-
-echo "=== The build environment is outdated ==="
-
-if [ -z ${LOCAL_PKG} ]; then
-	echo "ERROR: LOCAL_PKG variable is not defined. Aborting"
-	exit 1
-fi
-
-# Clean up
-rm -rf $LOCAL_PKG/*
-
-# Install newer valgrind
-echo "=== Installing valgrind ==="
-wget http://valgrind.org/downloads/valgrind-3.11.0.tar.bz2
-tar xf valgrind-3.11.0.tar.bz2
-cd valgrind-3.11.0
-./configure --prefix=$LOCAL_PKG
-make -s -j8 install
-cd ..
-
-# Install specific check version which is not yet in the apt package
-echo "=== Installing check ==="
-mkdir tmp_check
-wget http://ftp.de.debian.org/debian/pool/main/c/check/check_0.10.0-3+b1_amd64.deb
-dpkg -x check_0.10.0-3+b1_amd64.deb ./tmp_check
-# change pkg-config file path
-sed -i "s|prefix=/usr|prefix=${LOCAL_PKG}|g" ./tmp_check/usr/lib/x86_64-linux-gnu/pkgconfig/check.pc
-sed -i 's|libdir=.*|libdir=${prefix}/lib|g' ./tmp_check/usr/lib/x86_64-linux-gnu/pkgconfig/check.pc
-# move files to globally included dirs
-cp -R ./tmp_check/usr/lib/x86_64-linux-gnu/* $LOCAL_PKG/lib/
-cp -R ./tmp_check/usr/include/* $LOCAL_PKG/include/
-cp -R ./tmp_check/usr/bin/* $LOCAL_PKG/
-
-# Install specific liburcu version which is not yet in the apt package
-echo "=== Installing liburcu ==="
-mkdir tmp_liburcu
-wget https://launchpad.net/ubuntu/+source/liburcu/0.8.5-1ubuntu1/+build/6513813/+files/liburcu2_0.8.5-1ubuntu1_amd64.deb
-wget https://launchpad.net/ubuntu/+source/liburcu/0.8.5-1ubuntu1/+build/6513813/+files/liburcu-dev_0.8.5-1ubuntu1_amd64.deb
-dpkg -x liburcu2_0.8.5-1ubuntu1_amd64.deb ./tmp_liburcu
-dpkg -x liburcu-dev_0.8.5-1ubuntu1_amd64.deb ./tmp_liburcu
-# move files to globally included dirs
-cp -R ./tmp_liburcu/usr/lib/x86_64-linux-gnu/* $LOCAL_PKG/lib/
-cp -R ./tmp_liburcu/usr/include/* $LOCAL_PKG/include/
-
-# Install newer cppcheck
-echo "=== Installing cppcheck ==="
-wget https://github.com/danmar/cppcheck/archive/1.73.tar.gz -O cppcheck-1.73.tar.gz
-tar xf cppcheck-1.73.tar.gz
-cd cppcheck-1.73
-make PREFIX="$LOCAL_PKG" SRCDIR=build CFGDIR="$LOCAL_PKG/cppcheck-cfg" HAVE_RULES=yes CXXFLAGS="-O2 -DNDEBUG -Wall -Wno-sign-compare -Wno-unused-function" -j8
-make PREFIX="$LOCAL_PKG" SRCDIR=build CFGDIR="$LOCAL_PKG/cppcheck-cfg" HAVE_RULES=yes install
-cd ..
-
-# create cached flag
-echo "=== Store cache flag ==="
-echo $ENV_VERSION > $LOCAL_PKG/.build_env
-
-# Print version numbers
-=======
->>>>>>> a308b1c6
 echo "=== Installed versions are ==="
 clang --version
 g++ --version
