--- conflicted
+++ resolved
@@ -134,17 +134,10 @@
         retval = retval + "H"
       retval = retval + ">"
     return retval
-<<<<<<< HEAD
-    
+
   def __repr__(self):
       return self.__str__()
-  
-=======
-
-  def __repr__(self):
-      return self.__str__()
-
->>>>>>> ef037512
+
   def __cmp__(self, other):
     if not isinstance(other, opcua_referencePointer_t):
       return -1
@@ -650,10 +643,7 @@
     code = []
     code.append("")
     code.append("do {")
-<<<<<<< HEAD
-=======
-
->>>>>>> ef037512
+
     # Just to be sure...
     if not (self in unPrintedNodes):
       log(self, str(self) + " attempted to reprint already printed node " + str(self)+ ".", LOG_LEVEL_WARN)
@@ -722,11 +712,7 @@
     if self in unPrintedNodes:
       # This is necessery to make printing work at all!
       unPrintedNodes.remove(self)
-<<<<<<< HEAD
     
-=======
-
->>>>>>> ef037512
     code.append("} while(0);")
     return code
 
