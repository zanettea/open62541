--- conflicted
+++ resolved
@@ -104,11 +104,7 @@
 }
 END_TEST
 
-<<<<<<< HEAD
-START_TEST (decodeScalarBasicTypeShallSurviveRandomBuffer)
-=======
 START_TEST (fuzzDecodeWithRandomBuffer)
->>>>>>> 20fb9de0
 {
 	// given
 	void *obj1 = UA_NULL;
@@ -117,7 +113,27 @@
 	buflen = 256;
 	retval = UA_[_i].new(&obj1);
 	UA_ByteString_newMembers(&msg1,buflen); // fixed size
-<<<<<<< HEAD
+	// when
+	srandom(42);
+	memset(msg1.data, random(), buflen); // use the same random number throughout
+	//then
+	ck_assert_msg(retval==UA_SUCCESS,"Decoding %s from random buffer",UA_[_i].name);
+	UA_Int32 pos = 0; retval = UA_[_i].decodeBinary(&msg1, &pos, obj1);
+	// finally
+	UA_[_i].delete(obj1);
+	UA_ByteString_deleteMembers(&msg1);
+}
+END_TEST
+
+START_TEST (decodeScalarBasicTypeShallSurviveRandomBuffer)
+{
+	// given
+	void *obj1 = UA_NULL;
+	UA_ByteString msg1;
+	UA_Int32 retval, buflen;
+	buflen = 256;
+	retval = UA_[_i].new(&obj1);
+	UA_ByteString_newMembers(&msg1,buflen); // fixed size
 	srandom(42);
 	memset(msg1.data, random(), buflen); // use the same random number throughout
 	// when
@@ -147,14 +163,6 @@
 	retval = UA_[_i].decodeBinary(&msg1, &pos, obj1);
 	//then
 	ck_assert_msg(retval==UA_SUCCESS,"Decoding %s from random buffer",UA_[_i].name);
-=======
-	// when
-	srandom(42);
-	memset(msg1.data, random(), buflen); // use the same random number throughout
-	//then
-	ck_assert_msg(retval==UA_SUCCESS,"Decoding %s from random buffer",UA_[_i].name);
-	UA_Int32 pos = 0; retval = UA_[_i].decodeBinary(&msg1, &pos, obj1);
->>>>>>> 20fb9de0
 	// finally
 	UA_[_i].delete(obj1);
 	UA_ByteString_deleteMembers(&msg1);
